<<<<<<< HEAD
defaults:
  - dataset: ncep
  - module: tercile
  - model: conv_fcn
  - optimizer: spec_conv_fcn
  - transform: full

include_features: True
early_stopping:
  patience: 10

batch_size: 16
backend:
  accumulate_grad_batches: 1

unfreeze_epoch: 4

callbacks:
  - _target_: crims2s.training.callback.ConvFCNFinetuningCallback
=======
defaults:
  - dataset: ncep
  - module: tercile
  - model: conv_fcn
  - optimizer: spec_conv_fcn
  - transform: full

include_features: True
early_stopping:
  patience: 10

timeout_min: 1440

batch_size: 16
backend:
  accumulate_grad_batches: 1

unfreeze_epoch: 4

callbacks:
  - _target_: crims2s.training.callback.ConvFCNFinetuningCallback
>>>>>>> e299a53c
    unfreeze_epoch: ${experiment.unfreeze_epoch}<|MERGE_RESOLUTION|>--- conflicted
+++ resolved
@@ -1,24 +1,3 @@
-<<<<<<< HEAD
-defaults:
-  - dataset: ncep
-  - module: tercile
-  - model: conv_fcn
-  - optimizer: spec_conv_fcn
-  - transform: full
-
-include_features: True
-early_stopping:
-  patience: 10
-
-batch_size: 16
-backend:
-  accumulate_grad_batches: 1
-
-unfreeze_epoch: 4
-
-callbacks:
-  - _target_: crims2s.training.callback.ConvFCNFinetuningCallback
-=======
 defaults:
   - dataset: ncep
   - module: tercile
@@ -40,5 +19,4 @@
 
 callbacks:
   - _target_: crims2s.training.callback.ConvFCNFinetuningCallback
->>>>>>> e299a53c
     unfreeze_epoch: ${experiment.unfreeze_epoch}