--- conflicted
+++ resolved
@@ -1,15 +1,3 @@
-<<<<<<< HEAD
-timeout_min: 4320
-cpus_per_task: 6
-tasks_per_node: 1
-nodes: 1
-mem_gb: 64
-array_parallelism: 12
-additional_parameters:
-  gres: gpu:${backend.gpus}
-setup:
-  - source ${env:HOME}/.bashrc
-=======
 timeout_min: ${experiment.timeout_min}
 cpus_per_task: 6
 tasks_per_node: 1
@@ -20,5 +8,4 @@
   gres: gpu:${backend.gpus}
 setup:
   - source ${env:HOME}/.bashrc
->>>>>>> e299a53c
   - conda activate s2s