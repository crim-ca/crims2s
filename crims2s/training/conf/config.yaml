--- conflicted
+++ resolved
@@ -1,33 +1,3 @@
-<<<<<<< HEAD
-defaults:
-  - experiment: bayes_multi_checkpoint
-  - backend: singlegpu
-
-hydra:
-  job:
-    name: S2S_TRAIN
-  run:
-    dir: ${oc.env:S2S_RUNS,.}/train/outputs/${now:%Y-%m-%d}/${now:%H-%M-%S}
-  sweep:
-    dir: ${oc.env:S2S_RUNS,.}/train/multirun/${now:%Y-%m-%d}/${now:%H-%M-%S}
-    subdir: ${hydra.job.num}
-
-# Default values for the experiment. They are meant to be overridden by the
-# experiment config group.
-experiment:
-  user: ${oc.env:USER}
-  logging:
-    experiment_name: "S2S_Bayes_3"
-    run_name: "${hydra:runtime.choices.experiment}"
-    mlflow_uri: "${oc.env:MLFLOW_TRACKING_URI,http://10.1.48.27:5000}"
-    slurm_job_id: "${oc.env:SLURM_JOB_ID,null}"
-    slurm_array_jobid: "${oc.env:SLURM_ARRAY_JOB_ID,null}"
-    slurm_array_taskid: "${oc.env:SLURM_ARRAY_TASK_ID,null}"
-  max_epochs: 100
-  dataset:
-    include_model: False
-
-=======
 defaults:
   - experiment: bayes_multi_checkpoint
   - backend: singlegpu
@@ -58,5 +28,4 @@
   limit_train_batches: 1.0
   timeout_min: 4320
 
->>>>>>> e299a53c
 lr_find: False