<<<<<<< HEAD
import hydra
import logging
import os
import pytorch_lightning as pl
import pytorch_lightning.callbacks as pl_callbacks
import pytorch_lightning.loggers as loggers
import torch
import torch.multiprocessing


from ..dataset import S2SDataset, TransformedDataset
from ..util import ECMWF_FORECASTS

_logger = logging.getLogger(__name__)

torch.multiprocessing.set_sharing_strategy("file_system")


class ModelCheckpoint(pl_callbacks.ModelCheckpoint):
    def on_save_checkpoint(
        self, trainer: pl.Trainer, pl_module: pl.LightningModule, checkpoint
    ):
        if self.best_model_score is not None:
            pl_module.log(f"{self.monitor}_min", self.best_model_score)
        return super().on_save_checkpoint(trainer, pl_module, checkpoint)


class CompositeFilter:
    def __init__(self, filters):
        self.filters = filters

    def __call__(self, x):
        if self.filters:
            for f in self.filters:
                if not f(x):
                    return False

        return True


def make_datasets(dataset_cfg, transform_cfg):
    transform = hydra.utils.instantiate(transform_cfg)

    train_years = sorted(
        list(set(range(2000, dataset_cfg.end_year)) - set(dataset_cfg.val_years))
    )
    val_years = sorted(list(dataset_cfg.val_years))

    _logger.info(f"train year: {train_years}")
    _logger.info(f"val years: {val_years}")

    filter_lambdas = []
    if dataset_cfg.index is not None:
        month, day = ECMWF_FORECASTS[dataset_cfg.index]
        label = f"{month:02}{day:02}.nc"

        _logger.info("Targetting monthday %s", label)
        filter_lambdas.append(lambda x: x.endswith(label))

    if "ncep_filter" in dataset_cfg and dataset_cfg.ncep_filter == True:
        filter_lambdas.append(
            lambda x: not (x.endswith("0102.nc") or x.endswith("1231.nc"))
        )

    name_filter = CompositeFilter(filter_lambdas)

    train_dataset = TransformedDataset(
        S2SDataset(
            dataset_cfg.dataset_dir,
            years=train_years,
            name_filter=name_filter,
            include_features=dataset_cfg.include_features,
            include_model=dataset_cfg.include_model,
        ),
        transform,
    )
    val_dataset = TransformedDataset(
        S2SDataset(
            dataset_cfg.dataset_dir,
            years=val_years,
            name_filter=name_filter,
            include_features=dataset_cfg.include_features,
            include_model=dataset_cfg.include_model,
        ),
        transform,
    )

    return train_dataset, val_dataset


def run_experiment(cfg, backend_cfg, num_workers=4, lr_find=False):
    train_dataset, val_dataset = make_datasets(cfg.dataset, cfg.transform)
    _logger.info(
        f"Length of datasets. Train: {len(train_dataset)}. Val: {len(val_dataset)}."
    )

    train_dataloader = torch.utils.data.DataLoader(
        train_dataset,
        batch_size=cfg.batch_size,
        batch_sampler=None,
        num_workers=num_workers,
        shuffle=True,
        drop_last=False,
        persistent_workers=True,
    )
    val_dataloader = torch.utils.data.DataLoader(
        val_dataset,
        batch_size=cfg.batch_size,
        batch_sampler=None,
        num_workers=num_workers,
        drop_last=False,
        persistent_workers=True,
    )

    model = hydra.utils.instantiate(cfg.model)
    optimizer = hydra.utils.call(cfg.optimizer, model)

    lightning_module = hydra.utils.instantiate(cfg.module, model, optimizer)
    tensorboard = loggers.TensorBoardLogger("./tensorboard", default_hp_metric=False)

    mlflow = loggers.MLFlowLogger(
        cfg.logging.experiment_name,
        run_name=cfg.logging.run_name,
        tracking_uri=cfg.logging.mlflow_uri,
        tags={
            "user": cfg.user,
            "slurm_job_id": os.environ.get("SLURM_JOB_ID", ""),
            "slurm_array_task_id": os.environ.get("SLURM_ARRAY_TASK_ID", ""),
            "slurm_array_job_id": os.environ.get("SLURM_ARRAY_JOB_ID", ""),
            "cwd": os.getcwd(),
            "original_cwd": hydra.utils.get_original_cwd(),
        },
    )
    mlflow.log_hyperparams(cfg)

    checkpointer = ModelCheckpoint(monitor="val_loss")

    other_callbacks = []
    if "callbacks" in cfg:
        for callback_dict in cfg.callbacks:
            other_callbacks.append(hydra.utils.instantiate(callback_dict))

    callbacks = [
        checkpointer,
        pl_callbacks.LearningRateMonitor(),
        *other_callbacks,
    ]
    if "early_stopping" in cfg:
        early_stopping = pl_callbacks.EarlyStopping(
            monitor="val_loss", patience=cfg.early_stopping.patience
        )
        callbacks.append(early_stopping)

    trainer = pl.Trainer(
        log_every_n_steps=1,
        logger=[tensorboard, mlflow],
        callbacks=callbacks,
        default_root_dir="./lightning/",
        gpus=backend_cfg.gpus,
        accelerator=backend_cfg.accelerator,
        max_epochs=cfg.max_epochs,
        accumulate_grad_batches=backend_cfg.accumulate_grad_batches,
    )

    if lr_find:
        import matplotlib.pyplot as plt

        lr_finder = trainer.tuner.lr_find(
            lightning_module, train_dataloader, val_dataloader
        )
        lr_finder.results
        fig = lr_finder.plot(suggest=True)
        filename = "lr.png"
        plt.savefig(filename)
        _logger.info(f"Saved LR curve: {os.getcwd() + '/' + filename}.")
    else:
        trainer.fit(lightning_module, train_dataloader, val_dataloader)
        best_score = float(checkpointer.best_model_score.cpu())
        mlflow.log_metrics({"val_loss_min": best_score})


@hydra.main(config_path="conf", config_name="config")
def cli(cfg):
    if "env" in cfg and cfg.env is not None:
        for key, value in cfg.env:
            os.environ[key] = value

    run_experiment(
        cfg.experiment,
        cfg.backend,
        num_workers=int(cfg.backend.num_workers),
        lr_find=cfg.lr_find,
    )


if __name__ == "__main__":
    cli()
=======
import hydra
import logging
import os
import pytorch_lightning as pl
import pytorch_lightning.callbacks as pl_callbacks
import pytorch_lightning.loggers as loggers
import torch
import torch.multiprocessing


from ..dataset import S2SDataset, TransformedDataset
from ..util import ECMWF_FORECASTS

_logger = logging.getLogger(__name__)

torch.multiprocessing.set_sharing_strategy("file_system")


class ModelCheckpoint(pl_callbacks.ModelCheckpoint):
    def on_save_checkpoint(
        self, trainer: pl.Trainer, pl_module: pl.LightningModule, checkpoint
    ):
        if self.best_model_score is not None:
            pl_module.log(f"{self.monitor}_min", self.best_model_score)
        return super().on_save_checkpoint(trainer, pl_module, checkpoint)


class CompositeFilter:
    def __init__(self, filters):
        self.filters = filters

    def __call__(self, x):
        if self.filters:
            for f in self.filters:
                if not f(x):
                    return False

        return True


def make_datasets(dataset_cfg, transform_cfg):
    transform = hydra.utils.instantiate(transform_cfg)

    train_years = sorted(
        list(set(range(2000, dataset_cfg.end_year)) - set(dataset_cfg.val_years))
    )
    val_years = sorted(list(dataset_cfg.val_years))

    _logger.info(f"train year: {train_years}")
    _logger.info(f"val years: {val_years}")

    filter_lambdas = []
    if dataset_cfg.index is not None:
        month, day = ECMWF_FORECASTS[dataset_cfg.index]
        label = f"{month:02}{day:02}.nc"

        _logger.info("Targetting monthday %s", label)
        filter_lambdas.append(lambda x: x.endswith(label))

    if "ncep_filter" in dataset_cfg and dataset_cfg.ncep_filter == True:
        filter_lambdas.append(
            lambda x: not (x.endswith("0102.nc") or x.endswith("1231.nc"))
        )

    name_filter = CompositeFilter(filter_lambdas)

    train_dataset = TransformedDataset(
        S2SDataset(
            dataset_cfg.dataset_dir,
            years=train_years,
            name_filter=name_filter,
            include_features=dataset_cfg.include_features,
            include_model=dataset_cfg.include_model,
        ),
        transform,
    )
    val_dataset = TransformedDataset(
        S2SDataset(
            dataset_cfg.dataset_dir,
            years=val_years,
            name_filter=name_filter,
            include_features=dataset_cfg.include_features,
            include_model=dataset_cfg.include_model,
        ),
        transform,
    )

    return train_dataset, val_dataset


def run_experiment(cfg, backend_cfg, num_workers=4, lr_find=False):
    train_dataset, val_dataset = make_datasets(cfg.dataset, cfg.transform)
    _logger.info(
        f"Length of datasets. Train: {len(train_dataset)}. Val: {len(val_dataset)}."
    )

    train_dataloader = torch.utils.data.DataLoader(
        train_dataset,
        batch_size=cfg.batch_size,
        batch_sampler=None,
        num_workers=num_workers,
        shuffle=True,
        drop_last=False,
        persistent_workers=True,
    )
    val_dataloader = torch.utils.data.DataLoader(
        val_dataset,
        batch_size=cfg.batch_size,
        batch_sampler=None,
        num_workers=num_workers,
        drop_last=False,
        persistent_workers=True,
    )

    model = hydra.utils.instantiate(cfg.model)
    optimizer = hydra.utils.call(cfg.optimizer, model)

    lightning_module = hydra.utils.instantiate(cfg.module, model, optimizer)
    tensorboard = loggers.TensorBoardLogger("./tensorboard", default_hp_metric=False)

    mlflow = loggers.MLFlowLogger(
        cfg.logging.experiment_name,
        run_name=cfg.logging.run_name,
        tracking_uri=cfg.logging.mlflow_uri,
        tags={
            "user": cfg.user,
            "slurm_job_id": os.environ.get("SLURM_JOB_ID", ""),
            "slurm_array_task_id": os.environ.get("SLURM_ARRAY_TASK_ID", ""),
            "slurm_array_job_id": os.environ.get("SLURM_ARRAY_JOB_ID", ""),
            "cwd": os.getcwd(),
            "original_cwd": hydra.utils.get_original_cwd(),
        },
    )
    mlflow.log_hyperparams(cfg)

    checkpointer = ModelCheckpoint(monitor="val_loss")

    other_callbacks = []
    if "callbacks" in cfg:
        for callback_dict in cfg.callbacks:
            other_callbacks.append(hydra.utils.instantiate(callback_dict))

    callbacks = [
        checkpointer,
        pl_callbacks.LearningRateMonitor(),
        *other_callbacks,
    ]
    if "early_stopping" in cfg:
        early_stopping = pl_callbacks.EarlyStopping(
            monitor="val_loss", patience=cfg.early_stopping.patience
        )
        callbacks.append(early_stopping)

    trainer = pl.Trainer(
        log_every_n_steps=1,
        logger=[tensorboard, mlflow],
        callbacks=callbacks,
        default_root_dir="./lightning/",
        gpus=backend_cfg.gpus,
        accelerator=backend_cfg.accelerator,
        max_epochs=cfg.max_epochs,
        accumulate_grad_batches=backend_cfg.accumulate_grad_batches,
        limit_train_batches=cfg.limit_train_batches,
    )

    if lr_find:
        import matplotlib.pyplot as plt

        lr_finder = trainer.tuner.lr_find(
            lightning_module, train_dataloader, val_dataloader
        )
        lr_finder.results
        fig = lr_finder.plot(suggest=True)
        filename = "lr.png"
        plt.savefig(filename)
        _logger.info(f"Saved LR curve: {os.getcwd() + '/' + filename}.")
    else:
        trainer.fit(lightning_module, train_dataloader, val_dataloader)
        best_score = float(checkpointer.best_model_score.cpu())
        mlflow.log_metrics({"val_loss_min": best_score})


@hydra.main(config_path="conf", config_name="config")
def cli(cfg):
    if "env" in cfg and cfg.env is not None:
        for key, value in cfg.env:
            os.environ[key] = value

    run_experiment(
        cfg.experiment,
        cfg.backend,
        num_workers=int(cfg.backend.num_workers),
        lr_find=cfg.lr_find,
    )


if __name__ == "__main__":
    cli()
>>>>>>> e299a53c
<|MERGE_RESOLUTION|>--- conflicted
+++ resolved
@@ -1,202 +1,3 @@
-<<<<<<< HEAD
-import hydra
-import logging
-import os
-import pytorch_lightning as pl
-import pytorch_lightning.callbacks as pl_callbacks
-import pytorch_lightning.loggers as loggers
-import torch
-import torch.multiprocessing
-
-
-from ..dataset import S2SDataset, TransformedDataset
-from ..util import ECMWF_FORECASTS
-
-_logger = logging.getLogger(__name__)
-
-torch.multiprocessing.set_sharing_strategy("file_system")
-
-
-class ModelCheckpoint(pl_callbacks.ModelCheckpoint):
-    def on_save_checkpoint(
-        self, trainer: pl.Trainer, pl_module: pl.LightningModule, checkpoint
-    ):
-        if self.best_model_score is not None:
-            pl_module.log(f"{self.monitor}_min", self.best_model_score)
-        return super().on_save_checkpoint(trainer, pl_module, checkpoint)
-
-
-class CompositeFilter:
-    def __init__(self, filters):
-        self.filters = filters
-
-    def __call__(self, x):
-        if self.filters:
-            for f in self.filters:
-                if not f(x):
-                    return False
-
-        return True
-
-
-def make_datasets(dataset_cfg, transform_cfg):
-    transform = hydra.utils.instantiate(transform_cfg)
-
-    train_years = sorted(
-        list(set(range(2000, dataset_cfg.end_year)) - set(dataset_cfg.val_years))
-    )
-    val_years = sorted(list(dataset_cfg.val_years))
-
-    _logger.info(f"train year: {train_years}")
-    _logger.info(f"val years: {val_years}")
-
-    filter_lambdas = []
-    if dataset_cfg.index is not None:
-        month, day = ECMWF_FORECASTS[dataset_cfg.index]
-        label = f"{month:02}{day:02}.nc"
-
-        _logger.info("Targetting monthday %s", label)
-        filter_lambdas.append(lambda x: x.endswith(label))
-
-    if "ncep_filter" in dataset_cfg and dataset_cfg.ncep_filter == True:
-        filter_lambdas.append(
-            lambda x: not (x.endswith("0102.nc") or x.endswith("1231.nc"))
-        )
-
-    name_filter = CompositeFilter(filter_lambdas)
-
-    train_dataset = TransformedDataset(
-        S2SDataset(
-            dataset_cfg.dataset_dir,
-            years=train_years,
-            name_filter=name_filter,
-            include_features=dataset_cfg.include_features,
-            include_model=dataset_cfg.include_model,
-        ),
-        transform,
-    )
-    val_dataset = TransformedDataset(
-        S2SDataset(
-            dataset_cfg.dataset_dir,
-            years=val_years,
-            name_filter=name_filter,
-            include_features=dataset_cfg.include_features,
-            include_model=dataset_cfg.include_model,
-        ),
-        transform,
-    )
-
-    return train_dataset, val_dataset
-
-
-def run_experiment(cfg, backend_cfg, num_workers=4, lr_find=False):
-    train_dataset, val_dataset = make_datasets(cfg.dataset, cfg.transform)
-    _logger.info(
-        f"Length of datasets. Train: {len(train_dataset)}. Val: {len(val_dataset)}."
-    )
-
-    train_dataloader = torch.utils.data.DataLoader(
-        train_dataset,
-        batch_size=cfg.batch_size,
-        batch_sampler=None,
-        num_workers=num_workers,
-        shuffle=True,
-        drop_last=False,
-        persistent_workers=True,
-    )
-    val_dataloader = torch.utils.data.DataLoader(
-        val_dataset,
-        batch_size=cfg.batch_size,
-        batch_sampler=None,
-        num_workers=num_workers,
-        drop_last=False,
-        persistent_workers=True,
-    )
-
-    model = hydra.utils.instantiate(cfg.model)
-    optimizer = hydra.utils.call(cfg.optimizer, model)
-
-    lightning_module = hydra.utils.instantiate(cfg.module, model, optimizer)
-    tensorboard = loggers.TensorBoardLogger("./tensorboard", default_hp_metric=False)
-
-    mlflow = loggers.MLFlowLogger(
-        cfg.logging.experiment_name,
-        run_name=cfg.logging.run_name,
-        tracking_uri=cfg.logging.mlflow_uri,
-        tags={
-            "user": cfg.user,
-            "slurm_job_id": os.environ.get("SLURM_JOB_ID", ""),
-            "slurm_array_task_id": os.environ.get("SLURM_ARRAY_TASK_ID", ""),
-            "slurm_array_job_id": os.environ.get("SLURM_ARRAY_JOB_ID", ""),
-            "cwd": os.getcwd(),
-            "original_cwd": hydra.utils.get_original_cwd(),
-        },
-    )
-    mlflow.log_hyperparams(cfg)
-
-    checkpointer = ModelCheckpoint(monitor="val_loss")
-
-    other_callbacks = []
-    if "callbacks" in cfg:
-        for callback_dict in cfg.callbacks:
-            other_callbacks.append(hydra.utils.instantiate(callback_dict))
-
-    callbacks = [
-        checkpointer,
-        pl_callbacks.LearningRateMonitor(),
-        *other_callbacks,
-    ]
-    if "early_stopping" in cfg:
-        early_stopping = pl_callbacks.EarlyStopping(
-            monitor="val_loss", patience=cfg.early_stopping.patience
-        )
-        callbacks.append(early_stopping)
-
-    trainer = pl.Trainer(
-        log_every_n_steps=1,
-        logger=[tensorboard, mlflow],
-        callbacks=callbacks,
-        default_root_dir="./lightning/",
-        gpus=backend_cfg.gpus,
-        accelerator=backend_cfg.accelerator,
-        max_epochs=cfg.max_epochs,
-        accumulate_grad_batches=backend_cfg.accumulate_grad_batches,
-    )
-
-    if lr_find:
-        import matplotlib.pyplot as plt
-
-        lr_finder = trainer.tuner.lr_find(
-            lightning_module, train_dataloader, val_dataloader
-        )
-        lr_finder.results
-        fig = lr_finder.plot(suggest=True)
-        filename = "lr.png"
-        plt.savefig(filename)
-        _logger.info(f"Saved LR curve: {os.getcwd() + '/' + filename}.")
-    else:
-        trainer.fit(lightning_module, train_dataloader, val_dataloader)
-        best_score = float(checkpointer.best_model_score.cpu())
-        mlflow.log_metrics({"val_loss_min": best_score})
-
-
-@hydra.main(config_path="conf", config_name="config")
-def cli(cfg):
-    if "env" in cfg and cfg.env is not None:
-        for key, value in cfg.env:
-            os.environ[key] = value
-
-    run_experiment(
-        cfg.experiment,
-        cfg.backend,
-        num_workers=int(cfg.backend.num_workers),
-        lr_find=cfg.lr_find,
-    )
-
-
-if __name__ == "__main__":
-    cli()
-=======
 import hydra
 import logging
 import os
@@ -394,5 +195,4 @@
 
 
 if __name__ == "__main__":
-    cli()
->>>>>>> e299a53c
+    cli()